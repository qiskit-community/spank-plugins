# Prerequisites
*.d

# Compiled Object files
*.slo
*.lo
*.o
*.obj

# Precompiled Headers
*.gch
*.pch

# Compiled Dynamic libraries
*.so
*.dylib
*.dll

# Fortran module files
*.mod
*.smod

# Compiled Static libraries
*.lai
*.la
*.a
*.lib

# Executables
*.exe
*.out
*.app
<<<<<<< HEAD

# Rust
Cargo.lock
*.rlib

# CMake
CMakeCache.txt
CMakeFiles
cmake_install.cmake
=======
*.idea
>>>>>>> 63447e44
<|MERGE_RESOLUTION|>--- conflicted
+++ resolved
@@ -30,8 +30,6 @@
 *.exe
 *.out
 *.app
-<<<<<<< HEAD
-
 # Rust
 Cargo.lock
 *.rlib
@@ -40,6 +38,5 @@
 CMakeCache.txt
 CMakeFiles
 cmake_install.cmake
-=======
-*.idea
->>>>>>> 63447e44
+
+*.idea