cmake_minimum_required(VERSION 3.10)
<<<<<<< HEAD
project(spank_ibm_qrun C)
=======
set(CMAKE_C_STANDARD 17)
project (spank_ibm_qrun C)
>>>>>>> 60cfc968

#
# For finding packages:
#
include(CheckIncludeFiles)
include(FindPackageHandleStandardArgs)

find_path(SLURM_INCLUDE_DIR NAMES slurm/slurm.h)
find_library(SLURM_LIBRARY NAMES libslurm.so)
find_package_handle_standard_args(SLURM DEFAULT_MSG SLURM_LIBRARY SLURM_INCLUDE_DIR)
if (NOT SLURM_FOUND)
  message(FATAL_ERROR "SLURM library could not be found")
else ()
  set(SLURM_LIBRARIES ${SLURM_LIBRARY})
  set(SLURM_INCLUDE_DIRS ${SLURM_INCLUDE_DIR})

  # Updated to search multiple paths for SLURM extensions directory
  find_path(SLURM_MODULES_DIR NAMES slurm
          PATHS
          /usr/lib/slurm
          /usr/lib64/slurm
          /usr/lib/x86_64-linux-gnu/slurm
          /usr/local/lib/slurm
          DOC "Directory containing SLURM extensions."
  )

  if (NOT SLURM_MODULES_DIR)
    message(WARNING "SLURM extensions directory could not be found. Using fallback: /usr/lib/slurm")
    set(SLURM_MODULES_DIR "/usr/lib/slurm")
  endif ()
endif ()

mark_as_advanced(SLURM_LIBRARIES SLURM_INCLUDE_DIRS SLURM_MODULES_DIR)

# Search for spank_ibm_qrun.c in possible locations
find_path(SPANK_IBM_QRUN_SRC NAMES spank_ibm_qrun.c
        PATHS
        ${CMAKE_CURRENT_SOURCE_DIR}
        ${CMAKE_CURRENT_SOURCE_DIR}/../plugins/spank_ibm_qrun
        DOC "Path to spank_ibm_qrun.c source file"
)

if (SPANK_IBM_QRUN_SRC)
  set(SPANK_IBM_QRUN_FILE "${SPANK_IBM_QRUN_SRC}/spank_ibm_qrun.c")
  add_library(spank_ibm_qrun MODULE ${SPANK_IBM_QRUN_FILE})
else ()
  message(FATAL_ERROR "Could not find spank_ibm_qrun.c in current directory or ../plugins/spank_ibm_qrun")
endif ()

include_directories(BEFORE ${SLURM_INCLUDE_DIRS})
set_target_properties(spank_ibm_qrun PROPERTIES PREFIX "" SUFFIX "" OUTPUT_NAME "spank_ibm_qrun.so")<|MERGE_RESOLUTION|>--- conflicted
+++ resolved
@@ -1,10 +1,6 @@
 cmake_minimum_required(VERSION 3.10)
-<<<<<<< HEAD
-project(spank_ibm_qrun C)
-=======
 set(CMAKE_C_STANDARD 17)
 project (spank_ibm_qrun C)
->>>>>>> 60cfc968
 
 #
 # For finding packages:
@@ -16,43 +12,17 @@
 find_library(SLURM_LIBRARY NAMES libslurm.so)
 find_package_handle_standard_args(SLURM DEFAULT_MSG SLURM_LIBRARY SLURM_INCLUDE_DIR)
 if (NOT SLURM_FOUND)
-  message(FATAL_ERROR "SLURM library could not be found")
-else ()
-  set(SLURM_LIBRARIES ${SLURM_LIBRARY})
-  set(SLURM_INCLUDE_DIRS ${SLURM_INCLUDE_DIR})
+  MESSAGE(FATAL_ERROR "SLURM library could not be found")
+else (NOT SLURM_FOUND)
+  set (SLURM_LIBRARIES ${SLURM_LIBRARY})
+  set (SLURM_INCLUDE_DIRS ${SLURM_INCLUDE_DIR})
+  find_path(SLURM_MODULES_DIR NAMES lib64/slurm DOC "Directory containing SLURM extensions.")
+  if (NOT SLURM_MODULES_DIR)
+    message(FATAL_ERROR "SLURM extensions directory could not be found")
+  endif (NOT SLURM_MODULES_DIR)
+endif (NOT SLURM_FOUND)
+mark_as_advanced (SLURM_LIBRARIES SLURM_INCLUDE_DIRS)
 
-  # Updated to search multiple paths for SLURM extensions directory
-  find_path(SLURM_MODULES_DIR NAMES slurm
-          PATHS
-          /usr/lib/slurm
-          /usr/lib64/slurm
-          /usr/lib/x86_64-linux-gnu/slurm
-          /usr/local/lib/slurm
-          DOC "Directory containing SLURM extensions."
-  )
-
-  if (NOT SLURM_MODULES_DIR)
-    message(WARNING "SLURM extensions directory could not be found. Using fallback: /usr/lib/slurm")
-    set(SLURM_MODULES_DIR "/usr/lib/slurm")
-  endif ()
-endif ()
-
-mark_as_advanced(SLURM_LIBRARIES SLURM_INCLUDE_DIRS SLURM_MODULES_DIR)
-
-# Search for spank_ibm_qrun.c in possible locations
-find_path(SPANK_IBM_QRUN_SRC NAMES spank_ibm_qrun.c
-        PATHS
-        ${CMAKE_CURRENT_SOURCE_DIR}
-        ${CMAKE_CURRENT_SOURCE_DIR}/../plugins/spank_ibm_qrun
-        DOC "Path to spank_ibm_qrun.c source file"
-)
-
-if (SPANK_IBM_QRUN_SRC)
-  set(SPANK_IBM_QRUN_FILE "${SPANK_IBM_QRUN_SRC}/spank_ibm_qrun.c")
-  add_library(spank_ibm_qrun MODULE ${SPANK_IBM_QRUN_FILE})
-else ()
-  message(FATAL_ERROR "Could not find spank_ibm_qrun.c in current directory or ../plugins/spank_ibm_qrun")
-endif ()
-
-include_directories(BEFORE ${SLURM_INCLUDE_DIRS})
-set_target_properties(spank_ibm_qrun PROPERTIES PREFIX "" SUFFIX "" OUTPUT_NAME "spank_ibm_qrun.so")+add_library (spank_ibm_qrun MODULE spank_ibm_qrun.c)
+include_directories (BEFORE ${SLURM_INCLUDE_DIRS})
+set_target_properties (spank_ibm_qrun PROPERTIES PREFIX "" SUFFIX "" OUTPUT_NAME "spank_ibm_qrun.so")