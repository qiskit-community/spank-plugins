#
# This code is part of Qiskit.
#
# (C) Copyright IBM 2025
#
# This program and the accompanying materials are made available under the
# terms of the GNU General Public License version 3, as published by the
# Free Software Foundation.
#
# This program is distributed in the hope that it will be useful,
# but WITHOUT ANY WARRANTY; without even the implied warranty of
# MERCHANTABILITY or FITNESS FOR A PARTICULAR PURPOSE.  See the
# GNU General Public License for more details.
#
# You should have received a copy of the GNU General Public License
# along with this program.  If not, see <[https://www.gnu.org/licenses/gpl-3.0.txt]
#

cmake_minimum_required(VERSION 3.15)
set(CMAKE_C_STANDARD 11)
project (spank_qrmi C)

if(NOT CMAKE_BUILD_TYPE)
  set(CMAKE_BUILD_TYPE Release CACHE STRING "Build type" FORCE)
endif()

if ("${CMAKE_BUILD_TYPE}" STREQUAL "Debug")
  set(LIB_PATH debug)
else()
  set(LIB_PATH release)
endif()

include(ExternalProject)
ExternalProject_Add(QRMI
    GIT_REPOSITORY https://github.com/qiskit-community/qrmi.git
    GIT_TAG main
    PREFIX ${CMAKE_BINARY_DIR}/deps
    CONFIGURE_COMMAND ""
    BUILD_COMMAND cargo build --release
    BUILD_IN_SOURCE 1
    INSTALL_COMMAND ""
    BUILD_BYPRODUCTS
        ${CMAKE_BINARY_DIR}/deps/src/QRMI/target/release/libqrmi.a
        ${CMAKE_BINARY_DIR}/deps/src/QRMI/qrmi.h
)

#
# For finding packages:
#
include(CheckIncludeFiles)
include(FindPackageHandleStandardArgs)

# Check environment variables first
if(DEFINED ENV{SLURM_INCLUDE_DIRS})
  set(SLURM_INCLUDE_DIR $ENV{SLURM_INCLUDE_DIRS})
endif()

if(NOT SLURM_INCLUDE_DIR)
  find_path(SLURM_INCLUDE_DIR NAMES slurm/slurm.h)
endif()

find_package_handle_standard_args(SLURM DEFAULT_MSG SLURM_INCLUDE_DIR)
if (NOT SLURM_FOUND)
  MESSAGE(FATAL_ERROR "SLURM library could not be found")
else()
  set(SLURM_INCLUDE_DIRS ${SLURM_INCLUDE_DIR})
endif()
mark_as_advanced (SLURM_INCLUDE_DIRS)
include_directories (BEFORE ${SLURM_INCLUDE_DIRS})

add_library (spank_qrmi MODULE spank_qrmi.c buf.c strbuf.c)
add_dependencies(spank_qrmi QRMI)
set_target_properties (spank_qrmi PROPERTIES PREFIX "" SUFFIX "" OUTPUT_NAME "spank_qrmi.so")
if(DEFINED ENV{OPENSSL_STATIC})
    set(SSL_LIB "")
    set(CRYPTO_LIB "")
else()
    set(SSL_LIB ssl)
    set(CRYPTO_LIB crypto)
endif()
target_link_libraries(spank_qrmi
<<<<<<< HEAD
    PRIVATE ${CMAKE_BINARY_DIR}/deps/src/QRMI/target/release/libqrmi.a
    PUBLIC ${SSL_LIB} ${CRYPTO_LIB} dl pthread m
=======
    PRIVATE ssl crypto dl pthread m ${CMAKE_BINARY_DIR}/deps/src/QRMI/target/release/libqrmi.a
>>>>>>> 4291f006
)
target_include_directories(spank_qrmi
    PRIVATE ${CMAKE_BINARY_DIR}/deps/src/QRMI
)
target_compile_options(spank_qrmi
    PRIVATE -Wall -Wextra -Werror -O2 -pedantic -Wconversion -Wwrite-strings -Wfloat-equal
)<|MERGE_RESOLUTION|>--- conflicted
+++ resolved
@@ -61,7 +61,7 @@
 
 find_package_handle_standard_args(SLURM DEFAULT_MSG SLURM_INCLUDE_DIR)
 if (NOT SLURM_FOUND)
-  MESSAGE(FATAL_ERROR "SLURM library could not be found")
+  MESSAGE(FATAL_ERROR "SLURM header files could not be found")
 else()
   set(SLURM_INCLUDE_DIRS ${SLURM_INCLUDE_DIR})
 endif()
@@ -79,12 +79,7 @@
     set(CRYPTO_LIB crypto)
 endif()
 target_link_libraries(spank_qrmi
-<<<<<<< HEAD
-    PRIVATE ${CMAKE_BINARY_DIR}/deps/src/QRMI/target/release/libqrmi.a
-    PUBLIC ${SSL_LIB} ${CRYPTO_LIB} dl pthread m
-=======
-    PRIVATE ssl crypto dl pthread m ${CMAKE_BINARY_DIR}/deps/src/QRMI/target/release/libqrmi.a
->>>>>>> 4291f006
+    PRIVATE ${SSL_LIB} ${CRYPTO_LIB} dl pthread m ${CMAKE_BINARY_DIR}/deps/src/QRMI/target/release/libqrmi.a
 )
 target_include_directories(spank_qrmi
     PRIVATE ${CMAKE_BINARY_DIR}/deps/src/QRMI
